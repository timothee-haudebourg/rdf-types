[package]
name = "rdf-types"
<<<<<<< HEAD
version = "0.2.11"
=======
version = "0.3.4"
>>>>>>> 941c3fb2
edition = "2021"
authors = ["Timothée Haudebourg <author@haudebourg.net>"]
description = "Common RDF types definitions."
categories = ["data-structures"]
keywords = ["rdf", "w3c", "triple", "quad", "blank"]
repository = "https://github.com/timothee-haudebourg/rdf-types"
documentation = "https://docs.rs/rdf-types"
license = "MIT/Apache-2.0"
readme = "README.md"

[features]
default = []
loc = ["locspan"]

[dependencies]
iref = "2.1.0"
langtag = "0.2.0"
locspan = { version = "0.3.2", optional = true }<|MERGE_RESOLUTION|>--- conflicted
+++ resolved
@@ -1,10 +1,6 @@
 [package]
 name = "rdf-types"
-<<<<<<< HEAD
-version = "0.2.11"
-=======
 version = "0.3.4"
->>>>>>> 941c3fb2
 edition = "2021"
 authors = ["Timothée Haudebourg <author@haudebourg.net>"]
 description = "Common RDF types definitions."
